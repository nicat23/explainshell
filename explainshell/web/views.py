--- conflicted
+++ resolved
@@ -1,8 +1,4 @@
-<<<<<<< HEAD
-import logging, itertools, urllib.parse
-=======
 from urllib.parse import quote_plus, urlencode
->>>>>>> a6f5f2dc
 import markupsafe
 
 from flask import render_template, request, redirect
@@ -43,27 +39,16 @@
     except errors.ProgramDoesNotExist as e:
         return render_template('errors/missingmanpage.html', title='missing man page', e=e)
     except bashlex.errors.ParsingError as e:
-<<<<<<< HEAD
-        logger.warning('%r parsing error: %s', command, getattr(e, 'message', str(e)))
-        return render_template('errors/parsingerror.html', title='parsing error!', e=e)
-    except NotImplementedError as e:
-        logger.warning('not implemented error trying to explain %r', command)
-=======
         logger.warn('%r parsing error: %s', command, e.message)
         return render_template('errors/parsingerror.html', title='parsing error!', e=e)
     except NotImplementedError as e:
         logger.warn('not implemented error trying to explain %r', command)
->>>>>>> a6f5f2dc
         msg = ("the parser doesn't support %r constructs in the command you tried. you may "
                "<a href='https://github.com/idank/explainshell/issues'>report a "
                "bug</a> to have this added, if one doesn't already exist.") % e.args[0]
 
         return render_template('errors/error.html', title='error!', message=msg)
-<<<<<<< HEAD
-    except Exception:
-=======
     except Exception as e:
->>>>>>> a6f5f2dc
         logger.error('uncaught exception trying to explain %r', command, exc_info=True)
         msg = 'something went wrong... this was logged and will be checked'
         return render_template('errors/error.html', title='error!', message=msg)
@@ -197,11 +182,7 @@
             spaces = it.peek()['start'] - m['end']
         m['spaces'] = ' ' * spaces
 
-<<<<<<< HEAD
-    helptext = sorted(texttoid.items(), key=lambda kv: idstartpos[kv[1]])
-=======
     helptext = sorted(texttoid.items(), key=lambda k_v: idstartpos[k_v[1]])
->>>>>>> a6f5f2dc
 
     return matches, helptext
 
