--- conflicted
+++ resolved
@@ -62,13 +62,8 @@
         negfeats = [(get_features(p), False) for p in negids]
         posfeats = [(get_features(p), True) for p in posids]
 
-<<<<<<< HEAD
-        negcutoff = len(negfeats) * 3 // 4
-        poscutoff = len(posfeats) * 3 // 4
-=======
         negcutoff = int(len(negfeats) * 3 // 4)
         poscutoff = int(len(posfeats) * 3 // 4)
->>>>>>> dddc90dd
 
         trainfeats = negfeats[:negcutoff] + posfeats[:poscutoff]
         self.testfeats = negfeats[negcutoff:] + posfeats[poscutoff:]
@@ -91,20 +86,6 @@
 
         for i, (feats, label) in enumerate(self.testfeats):
             refsets[label].add(i)
-<<<<<<< HEAD
-            guess = self.classifier.prob_classify(feats)
-            observed = guess.max()
-            testsets[observed].add(i)
-            # if label != observed:
-            #     print('label:', label, 'observed:', observed, feats)
-
-        print('pos precision:', nltk.metrics.precision(refsets[True], testsets[True]))
-        print('pos recall:', nltk.metrics.recall(refsets[True], testsets[True]))
-        print('neg precision:', nltk.metrics.precision(refsets[False], testsets[False]))
-        print('neg recall:', nltk.metrics.recall(refsets[False], testsets[False]))
-
-        print(self.classifier.show_most_informative_features(10))
-=======
             if self.classifier is not None:
                 guess = self.classifier.prob_classify(feats)
                 observed = guess.max()
@@ -129,7 +110,6 @@
 
         if self.classifier is not None:
             print(self.classifier.show_most_informative_features(10))
->>>>>>> dddc90dd
 
     def classify(self, manpage):
         self.train()
