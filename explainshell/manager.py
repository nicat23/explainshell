--- conflicted
+++ resolved
@@ -1,14 +1,9 @@
-<<<<<<< HEAD
 import sys
 import os
 import argparse
 import logging
 import glob
 from typing import List, Tuple, Dict, Set, Optional, Any
-=======
-import contextlib
-import sys, os, argparse, logging, glob
->>>>>>> dddc90dd
 
 from explainshell import options, store, fixer, manpage, errors, util, config
 from explainshell.algo import classifier
@@ -30,20 +25,11 @@
         self.optionsextracted: Optional[Any] = None
         self.aliases: Optional[List[Tuple[str, int]]] = None
 
-<<<<<<< HEAD
 class manager:
     '''the manager uses all parts of the system to read, classify, parse, extract
     and write a man page to the database'''
     def __init__(self, dbhost: str, dbname: str, paths: Set[str], 
                  overwrite: bool = False, drop: bool = False):
-=======
-
-class manager(object):
-    """the manager uses all parts of the system to read, classify, parse, extract
-    and write a man page to the database"""
-
-    def __init__(self, dbhost, dbname, paths, overwrite=False, drop=False):
->>>>>>> dddc90dd
         self.paths = paths
         self.overwrite = overwrite
 
@@ -73,15 +59,8 @@
         )
         frunner.post_parse_manpage()
 
-<<<<<<< HEAD
     def _classify(self, ctx: managerctx, frunner) -> None:
         ctx.classifiermanpage = store.classifiermanpage(ctx.name, ctx.manpage.paragraphs)
-=======
-    def _classify(self, ctx, frunner):
-        ctx.classifiermanpage = store.classifiermanpage(
-            ctx.name, ctx.manpage.paragraphs
-        )
->>>>>>> dddc90dd
         frunner.pre_classify()
         _ = list(ctx.classifier.classify(ctx.classifiermanpage))
         frunner.post_classify()
@@ -90,13 +69,7 @@
         options.extract(ctx.manpage)
         frunner.post_option_extraction()
         if not ctx.manpage.options:
-<<<<<<< HEAD
             logger.warning("couldn't find any options for manpage %s", ctx.manpage.name)
-=======
-            logger.warning(
-                "couldn't find any options for manpage %s", ctx.manpage.name
-            )
->>>>>>> dddc90dd
 
     def _write(self, ctx: managerctx, frunner) -> store.manpage:
         frunner.pre_add_manpage()
@@ -151,34 +124,19 @@
                 ctx = self.ctx(m)
                 if m := self.process(ctx):
                     added.append(m)
-<<<<<<< HEAD
             except errors.EmptyManpage as e:  # Python 3: use 'as' syntax
                 logger.error('manpage %r is empty!', e.args[0])
-=======
-            except errors.EmptyManpage as e:
-                logger.error("manpage %r is empty!", e.args[0])
->>>>>>> dddc90dd
             except ValueError:
                 logger.fatal(
                     "uncaught exception when handling manpage %s", path
                 )
             except KeyboardInterrupt:
                 raise
-<<<<<<< HEAD
             except Exception:  # Python 3: catch all other exceptions explicitly
                 logger.fatal('uncaught exception when handling manpage %s', path)
                 raise
         if not added:
             logger.warning('no manpages added')  # Python 3: warn() -> warning()
-=======
-            except:
-                logger.fatal(
-                    "uncaught exception when handling manpage %s", path
-                )
-                raise
-        if not added:
-            logger.warning("no manpages added")
->>>>>>> dddc90dd
         else:
             self.findmulticommands()
 
@@ -208,17 +166,13 @@
             self.store.addmapping(src, dst, 1)
             logger.info("inserting mapping (multicommand) %s -> %s", src, dst)
 
-<<<<<<< HEAD
         # Python 3: dict.items() instead of iteritems()
-=======
->>>>>>> dddc90dd
         for multicommand, _id in multicommands.items():
             self.store.setmulticommand(_id)
             logger.info("making %r a multicommand", multicommand)
 
         return mappingstoadd, multicommands
 
-<<<<<<< HEAD
 def main(files: List[str], dbname: str, dbhost: str, overwrite: bool, 
          drop: bool, verify: bool) -> int:
     if verify:
@@ -232,22 +186,6 @@
             drop = False
         else:
             overwrite = True  # if we drop, no need to take overwrite into account
-=======
-
-def main(files, dbname, dbhost, overwrite, drop, verify):
-    if verify:
-        s = store.store(dbname, dbhost)
-        ok, unreachable, notfound = s.verify()
-        return 0 if ok else 1
-
-    if drop:
-        if input("really drop db (y/n)? ").strip().lower() != "y":
-            drop = False
-        else:
-            overwrite = (
-                True  # if we drop, no need to take overwrite into account
-            )
->>>>>>> dddc90dd
 
     gzs: Set[str] = set()
 
@@ -265,7 +203,6 @@
     m = manager(dbhost, dbname, gzs, overwrite, drop)
     added, exists = m.run()
     for mp in added:
-<<<<<<< HEAD
         print('successfully added %s' % mp.source)  # Python 3: print() function
     if exists:
         print('these manpages already existed and werent overwritten: \n\n%s' % 
@@ -289,58 +226,4 @@
     args = parser.parse_args()
     logging.basicConfig(level=getattr(logging, args.log.upper()))
     exit_code = main(args.files, args.db, args.host, args.overwrite, args.drop, args.verify)
-    sys.exit(exit_code)
-=======
-        print(f"successfully added {mp.source}")
-    if exists:
-        print(
-            "these manpages already existed and werent overwritten: \n\n%s"
-            % "\n".join([m.path for m in exists])
-        )
-
-
-if __name__ == "__main__":
-    parser = argparse.ArgumentParser(
-        description="process man pages and save them in the store"
-    )
-    parser.add_argument(
-        "--log",
-        type=str,
-        default="ERROR",
-        help="use log as the logger log level",
-    )
-    parser.add_argument(
-        "--overwrite",
-        action="store_true",
-        default=False,
-        help="overwrite man pages that already exist in the store",
-    )
-    parser.add_argument(
-        "--drop",
-        action="store_true",
-        default=False,
-        help="delete all existing man pages",
-    )
-    parser.add_argument("--db", default="explainshell", help="mongo db name")
-    parser.add_argument("--host", default=config.MONGO_URI, help="mongo host")
-    parser.add_argument(
-        "--verify",
-        action="store_true",
-        default=False,
-        help="verify db integrity",
-    )
-    parser.add_argument("files", nargs="*")
-
-    args = parser.parse_args()
-    logging.basicConfig(level=getattr(logging, args.log.upper()))
-    sys.exit(
-        main(
-            args.files,
-            args.db,
-            args.host,
-            args.overwrite,
-            args.drop,
-            args.verify,
-        )
-    )
->>>>>>> dddc90dd
+    sys.exit(exit_code)