--- conflicted
+++ resolved
@@ -119,11 +119,7 @@
                 m = self.process(ctx)
                 if m:
                     added.append(m)
-<<<<<<< HEAD
-            except errors.EmptyManpage as e:
-=======
             except errors.EmptyManpage as e:  # Python 3: use 'as' syntax
->>>>>>> a6f5f2dc
                 logger.error('manpage %r is empty!', e.args[0])
             except ValueError:
                 logger.fatal('uncaught exception when handling manpage %s', path)
@@ -133,11 +129,7 @@
                 logger.fatal('uncaught exception when handling manpage %s', path)
                 raise
         if not added:
-<<<<<<< HEAD
-            logger.warning('no manpages added')
-=======
             logger.warning('no manpages added')  # Python 3: warn() -> warning()
->>>>>>> a6f5f2dc
         else:
             self.findmulticommands()
 
@@ -167,10 +159,7 @@
             self.store.addmapping(src, dst, 1)
             logger.info('inserting mapping (multicommand) %s -> %s', src, dst)
 
-<<<<<<< HEAD
-=======
         # Python 3: dict.items() instead of iteritems()
->>>>>>> a6f5f2dc
         for multicommand, _id in multicommands.items():
             self.store.setmulticommand(_id)
             logger.info('making %r a multicommand', multicommand)
@@ -185,16 +174,8 @@
         return 0 if ok else 1
 
     if drop:
-<<<<<<< HEAD
-        try:
-            user_input = input('really drop db (y/n)? ').strip().lower()
-        except EOFError:
-            user_input = 'n'
-        if user_input != 'y':
-=======
         # Python 3: input() instead of raw_input()
         if input('really drop db (y/n)? ').strip().lower() != 'y':
->>>>>>> a6f5f2dc
             drop = False
         else:
             overwrite = True  # if we drop, no need to take overwrite into account
@@ -210,18 +191,12 @@
     m = manager(dbhost, dbname, gzs, overwrite, drop)
     added, exists = m.run()
     for mp in added:
-<<<<<<< HEAD
-        print('successfully added %s' % mp.source)
-    if exists:
-        print('these manpages already existed and werent overwritten: \n\n%s' % '\n'.join([m.path for m in exists]))
-=======
         print('successfully added %s' % mp.source)  # Python 3: print() function
     if exists:
         print('these manpages already existed and werent overwritten: \n\n%s' % 
               '\n'.join([m.path for m in exists]))  # Python 3: print() function
 
     return 0
->>>>>>> a6f5f2dc
 
 if __name__ == '__main__':
     parser = argparse.ArgumentParser(description='process man pages and save them in the store')
