--- conflicted
+++ resolved
@@ -25,11 +25,7 @@
     ll = []
     try:
         while True:
-<<<<<<< HEAD
-            x = next(it)
-=======
             x = next(it)  # Python 3: next() is a builtin function
->>>>>>> a6f5f2dc
             if fn(x):
                 ll.append(x)
             else:
@@ -50,15 +46,9 @@
     '''
     if key is None:
         key = lambda x: x
-<<<<<<< HEAD
-    # group by the difference between the enumerated index and the key
-    for _, g in itertools.groupby(enumerate(l), lambda idx_x: idx_x[0] - key(idx_x[1])):
-        yield [itemgetter(1)(t) for t in g]
-=======
     # Python 3: unpacking in lambda parameters is not supported
     for k, g in itertools.groupby(enumerate(l), lambda item: item[0] - key(item[1])):
         yield list(map(itemgetter(1), g))
->>>>>>> a6f5f2dc
 
 def toposorted(graph: List[T], parents: Callable[[T], List[T]]) -> List[T]:
     """
@@ -91,11 +81,7 @@
     # Python 3.10+ has itertools.pairwise, but for compatibility:
     a, b = itertools.tee(iterable)
     next(b, None)
-<<<<<<< HEAD
-    return zip(a, b)
-=======
     return zip(a, b)  # Python 3: zip is an iterator, izip is removed
->>>>>>> a6f5f2dc
 
 class peekable:
     '''
@@ -123,32 +109,17 @@
     
     def __iter__(self):
         return self
-<<<<<<< HEAD
-
-    def __next__(self):
-=======
     
     def __next__(self):  # Python 3: __next__ instead of next
->>>>>>> a6f5f2dc
         if self._peeked:
             self._peeked = False
             self._idx += 1
             return self._peekvalue
-<<<<<<< HEAD
-        n = next(self.it)
-        self._idx += 1
-        return n
-
-    # Backwards-compatible alias
-    next = __next__
-    def hasnext(self):
-=======
         n = next(self.it)  # Python 3: next() is a builtin function
         self._idx += 1
         return n
     
     def hasnext(self) -> bool:
->>>>>>> a6f5f2dc
         try:
             self.peek()
             return True
@@ -159,11 +130,7 @@
         if self._peeked:
             return self._peekvalue
         else:
-<<<<<<< HEAD
-            self._peekvalue = next(self.it)
-=======
             self._peekvalue = next(self.it)  # Python 3: next() is a builtin function
->>>>>>> a6f5f2dc
             self._peeked = True
             return self._peekvalue
     
