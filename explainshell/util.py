import itertools
from operator import itemgetter
from typing import Iterator, List, Callable, Any, TypeVar, Optional

<<<<<<< HEAD
T = TypeVar('T')

def consecutive(l: List[T], fn: Callable[[T], bool]) -> Iterator[List[T]]:
    '''yield consecutive items from l that fn returns True for them
=======

def consecutive(l, fn):
    """yield consecutive items from l that fn returns True for them
>>>>>>> dddc90dd

    >>> even = lambda x: x % 2 == 0
    >>> list(consecutive([], even))
    []
    >>> list(consecutive([1], even))
    [[1]]
    >>> list(consecutive([1, 2], even))
    [[1], [2]]
    >>> list(consecutive([2, 4], even))
    [[2, 4]]
    >>> list(consecutive([1, 2, 4], even))
    [[1], [2, 4]]
    >>> list(consecutive([1, 2, 4, 5, 7, 8, 10], even))
    [[1], [2, 4], [5], [7], [8, 10]]
    """
    it = iter(l)
    ll = []
    try:
        while True:
<<<<<<< HEAD
            x = next(it)  # Python 3: next() is a builtin function
=======
            x = next(it)
>>>>>>> dddc90dd
            if fn(x):
                ll.append(x)
            else:
                if ll:
                    yield ll
                    ll = []
                yield [x]
    except StopIteration:
        if ll:
            yield ll

<<<<<<< HEAD
def groupcontinuous(l: List[int], key: Optional[Callable[[int], int]] = None) -> Iterator[List[int]]:
    '''
=======

def groupcontinuous(l, key=None):
    """
>>>>>>> dddc90dd
    >>> list(groupcontinuous([1, 2, 4, 5, 7, 8, 10]))
    [[1, 2], [4, 5], [7, 8], [10]]
    >>> list(groupcontinuous(range(5)))
    [[0, 1, 2, 3, 4]]
    """
    if key is None:
        key = lambda x: x
<<<<<<< HEAD
    # Python 3: unpacking in lambda parameters is not supported
    for k, g in itertools.groupby(enumerate(l), lambda item: item[0] - key(item[1])):
        yield list(map(itemgetter(1), g))
=======
    for k, g in itertools.groupby(
        enumerate(l), lambda i_x: i_x[0] - key(i_x[1])
    ):
        yield list(map(itemgetter(1), g))

>>>>>>> dddc90dd

def toposorted(graph: List[T], parents: Callable[[T], List[T]]) -> List[T]:
    """
    Returns vertices of a DAG in topological order.

    Arguments:
    graph -- vertices of a graph to be toposorted
    parents -- function (vertex) -> vertices to precede
               given vertex in output
    """
    result = []
    used = set()
<<<<<<< HEAD
    
    def use(v: T, top: T) -> None:
=======

    def use(v, top):
>>>>>>> dddc90dd
        if id(v) in used:
            return
        for parent in parents(v):
            if parent is top:
                raise ValueError("graph is cyclical", graph)
            use(parent, v)
        used.add(id(v))
        result.append(v)
<<<<<<< HEAD
    
=======

>>>>>>> dddc90dd
    for v in graph:
        use(v, v)
    return result


def pairwise(iterable):
    """Return successive overlapping pairs taken from the input iterable."""
    # Python 3.10+ has itertools.pairwise, but for compatibility:
    a, b = itertools.tee(iterable)
    next(b, None)
<<<<<<< HEAD
    return zip(a, b)  # Python 3: zip is an iterator, izip is removed

class peekable:
    '''
=======
    return zip(a, b)


class peekable(object):
    """
>>>>>>> dddc90dd
    >>> it = peekable(iter('abc'))
    >>> it.index, it.peek(), it.index, it.peek(), next(it), it.index, it.peek(), next(it), next(it), it.index
    (0, 'a', 0, 'a', 'a', 1, 'b', 'b', 'c', 3)
    >>> it.peek()
    Traceback (most recent call last):
      File "<stdin>", line 1, in <module>
    StopIteration
    >>> it.peek()
    Traceback (most recent call last):
      File "<stdin>", line 1, in <module>
    StopIteration
    >>> next(it)
    Traceback (most recent call last):
      File "<stdin>", line 1, in <module>
    StopIteration
    """

    def __init__(self, it):
        self.it = iter(it)
        self._peeked = False
        self._peekvalue = None
        self._idx = 0
<<<<<<< HEAD
    
    def __iter__(self):
        return self
    
    def __next__(self):  # Python 3: __next__ instead of next
=======

    def __iter__(self):
        return self

    def next(self):
>>>>>>> dddc90dd
        if self._peeked:
            self._peeked = False
            self._idx += 1
            return self._peekvalue
<<<<<<< HEAD
        n = next(self.it)  # Python 3: next() is a builtin function
        self._idx += 1
        return n
    
    def hasnext(self) -> bool:
=======
        n = next(self.it)
        self._idx += 1
        return n

    # Python 3 compatibility
    __next__ = next

    def hasnext(self):
>>>>>>> dddc90dd
        try:
            self.peek()
            return True
        except StopIteration:
            return False
<<<<<<< HEAD
    
    def peek(self):
        if self._peeked:
            return self._peekvalue
        else:
            self._peekvalue = next(self.it)  # Python 3: next() is a builtin function
            self._peeked = True
            return self._peekvalue
    
    @property
    def index(self) -> int:
        '''return the index of the next item returned by next()'''
        return self._idx

def namesection(path: str) -> tuple[str, str]:
    assert '.gz' not in path
    name, section = path.rsplit('.', 1)
    return name, section

class propertycache:
    def __init__(self, func: Callable):
=======

    def peek(self):
        if not self._peeked:
            self._peekvalue = next(self.it)
            self._peeked = True
        return self._peekvalue

    @property
    def index(self):
        """return the index of the next item returned by next()"""
        return self._idx


def namesection(path):
    assert ".gz" not in path
    name, section = path.rsplit(".", 1)
    return name, section


class propertycache(object):
    def __init__(self, func):
>>>>>>> dddc90dd
        self.func = func
        self.name = func.__name__

    def __get__(self, obj: Any, type: Optional[type] = None):
        result = self.func(obj)
        self.cachevalue(obj, result)
        return result

    def cachevalue(self, obj: Any, value: Any) -> None:
        setattr(obj, self.name, value)<|MERGE_RESOLUTION|>--- conflicted
+++ resolved
@@ -2,16 +2,10 @@
 from operator import itemgetter
 from typing import Iterator, List, Callable, Any, TypeVar, Optional
 
-<<<<<<< HEAD
 T = TypeVar('T')
 
 def consecutive(l: List[T], fn: Callable[[T], bool]) -> Iterator[List[T]]:
     '''yield consecutive items from l that fn returns True for them
-=======
-
-def consecutive(l, fn):
-    """yield consecutive items from l that fn returns True for them
->>>>>>> dddc90dd
 
     >>> even = lambda x: x % 2 == 0
     >>> list(consecutive([], even))
@@ -31,11 +25,7 @@
     ll = []
     try:
         while True:
-<<<<<<< HEAD
             x = next(it)  # Python 3: next() is a builtin function
-=======
-            x = next(it)
->>>>>>> dddc90dd
             if fn(x):
                 ll.append(x)
             else:
@@ -47,14 +37,8 @@
         if ll:
             yield ll
 
-<<<<<<< HEAD
 def groupcontinuous(l: List[int], key: Optional[Callable[[int], int]] = None) -> Iterator[List[int]]:
     '''
-=======
-
-def groupcontinuous(l, key=None):
-    """
->>>>>>> dddc90dd
     >>> list(groupcontinuous([1, 2, 4, 5, 7, 8, 10]))
     [[1, 2], [4, 5], [7, 8], [10]]
     >>> list(groupcontinuous(range(5)))
@@ -62,17 +46,9 @@
     """
     if key is None:
         key = lambda x: x
-<<<<<<< HEAD
     # Python 3: unpacking in lambda parameters is not supported
     for k, g in itertools.groupby(enumerate(l), lambda item: item[0] - key(item[1])):
         yield list(map(itemgetter(1), g))
-=======
-    for k, g in itertools.groupby(
-        enumerate(l), lambda i_x: i_x[0] - key(i_x[1])
-    ):
-        yield list(map(itemgetter(1), g))
-
->>>>>>> dddc90dd
 
 def toposorted(graph: List[T], parents: Callable[[T], List[T]]) -> List[T]:
     """
@@ -85,13 +61,8 @@
     """
     result = []
     used = set()
-<<<<<<< HEAD
     
     def use(v: T, top: T) -> None:
-=======
-
-    def use(v, top):
->>>>>>> dddc90dd
         if id(v) in used:
             return
         for parent in parents(v):
@@ -100,11 +71,7 @@
             use(parent, v)
         used.add(id(v))
         result.append(v)
-<<<<<<< HEAD
     
-=======
-
->>>>>>> dddc90dd
     for v in graph:
         use(v, v)
     return result
@@ -115,18 +82,10 @@
     # Python 3.10+ has itertools.pairwise, but for compatibility:
     a, b = itertools.tee(iterable)
     next(b, None)
-<<<<<<< HEAD
     return zip(a, b)  # Python 3: zip is an iterator, izip is removed
 
 class peekable:
     '''
-=======
-    return zip(a, b)
-
-
-class peekable(object):
-    """
->>>>>>> dddc90dd
     >>> it = peekable(iter('abc'))
     >>> it.index, it.peek(), it.index, it.peek(), next(it), it.index, it.peek(), next(it), next(it), it.index
     (0, 'a', 0, 'a', 'a', 1, 'b', 'b', 'c', 3)
@@ -149,45 +108,25 @@
         self._peeked = False
         self._peekvalue = None
         self._idx = 0
-<<<<<<< HEAD
     
     def __iter__(self):
         return self
     
     def __next__(self):  # Python 3: __next__ instead of next
-=======
-
-    def __iter__(self):
-        return self
-
-    def next(self):
->>>>>>> dddc90dd
         if self._peeked:
             self._peeked = False
             self._idx += 1
             return self._peekvalue
-<<<<<<< HEAD
         n = next(self.it)  # Python 3: next() is a builtin function
         self._idx += 1
         return n
     
     def hasnext(self) -> bool:
-=======
-        n = next(self.it)
-        self._idx += 1
-        return n
-
-    # Python 3 compatibility
-    __next__ = next
-
-    def hasnext(self):
->>>>>>> dddc90dd
         try:
             self.peek()
             return True
         except StopIteration:
             return False
-<<<<<<< HEAD
     
     def peek(self):
         if self._peeked:
@@ -209,29 +148,6 @@
 
 class propertycache:
     def __init__(self, func: Callable):
-=======
-
-    def peek(self):
-        if not self._peeked:
-            self._peekvalue = next(self.it)
-            self._peeked = True
-        return self._peekvalue
-
-    @property
-    def index(self):
-        """return the index of the next item returned by next()"""
-        return self._idx
-
-
-def namesection(path):
-    assert ".gz" not in path
-    name, section = path.rsplit(".", 1)
-    return name, section
-
-
-class propertycache(object):
-    def __init__(self, func):
->>>>>>> dddc90dd
         self.func = func
         self.name = func.__name__
 
