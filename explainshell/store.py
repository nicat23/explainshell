<<<<<<< HEAD
'''data objects to save processed man pages to mongodb'''
import pymongo
import collections
import re
import logging
from typing import List, Dict, Any, Optional, Tuple, Iterator, NamedTuple
=======
"""data objects to save processed man pages to mongodb"""

import pymongo, collections, re, logging
>>>>>>> dddc90dd

from explainshell import errors, util, helpconstants, config


logger = logging.getLogger(__name__)

<<<<<<< HEAD
class classifiermanpage(NamedTuple):
    '''a man page that had its paragraphs manually tagged as containing options
    or not'''
    name: str
    paragraphs: List['paragraph']
    
    @staticmethod
    def from_store(d: Dict[str, Any]) -> 'classifiermanpage':
        m = classifiermanpage(d['name'], [paragraph.from_store(p) for p in d['paragraphs']])
        return m

    def to_store(self) -> Dict[str, Any]:
        return {'name': self.name,
                'paragraphs': [p.to_store() for p in self.paragraphs]}

class paragraph:
    '''a paragraph inside a man page is text that ends with two new lines'''
    def __init__(self, idx: int, text: str, section: str, is_option: bool):
=======

class classifiermanpage(
    collections.namedtuple("classifiermanpage", "name paragraphs")
):
    """a man page that had its paragraphs manually tagged as containing options
    or not"""

    @staticmethod
    def from_store(d):
        return classifiermanpage(
            d["name"], [paragraph.from_store(p) for p in d["paragraphs"]]
        )

    def to_store(self):
        return {
            "name": self.name,
            "paragraphs": [p.to_store() for p in self.paragraphs],
        }


class paragraph(object):
    """a paragraph inside a man page is text that ends with two new lines"""

    def __init__(self, idx, text, section, is_option):
>>>>>>> dddc90dd
        self.idx = idx
        self.text = text
        self.section = section
        self.is_option = is_option

<<<<<<< HEAD
    def cleantext(self) -> str:
        t = re.sub(r'<[^>]+>', '', self.text)
        t = re.sub('&lt;', '<', t)
        t = re.sub('&gt;', '>', t)
        return t

    @staticmethod
    def from_store(d: Dict[str, Any]) -> 'paragraph':
        # Python 3: no need to encode to utf8, strings are unicode by default
        p = paragraph(d.get('idx', 0), d['text'], d['section'], d['is_option'])
        return p

    def to_store(self) -> Dict[str, Any]:
        return {'idx': self.idx, 'text': self.text, 'section': self.section,
                'is_option': self.is_option}
=======
    def cleantext(self):
        t = re.sub(r"<[^>]+>", "", self.text)
        t = re.sub("&lt;", "<", t)
        t = re.sub("&gt;", ">", t)
        return t

    @classmethod
    def from_store(cls, d):
        return cls(d.get("idx", 0), d["text"], d["section"], d["is_option"])

    def to_store(self):
        return {
            "idx": self.idx,
            "text": self.text,
            "section": self.section,
            "is_option": self.is_option,
        }
>>>>>>> dddc90dd

    def __repr__(self) -> str:
        t = self.cleantext()
        t = t[: min(20, t.find("\n"))].lstrip()
        return "<paragraph %d, %s: %r>" % (self.idx, self.section, t)

<<<<<<< HEAD
    def __eq__(self, other) -> bool:
        if not other:
            return False
        return self.__dict__ == other.__dict__
=======
    def __eq__(self, other):
        return self.__dict__ == other.__dict__ if other else False

>>>>>>> dddc90dd

class option(paragraph):
    """a paragraph that contains extracted options

    short - a list of short options (-a, -b, ..)
    long - a list of long options (--a, --b)
    expectsarg - specifies if one of the short/long options expects an additional argument
    argument - specifies if to consider this as positional arguments
    nestedcommand - specifies if the arguments to this option can start a nested command
<<<<<<< HEAD
    '''
    def __init__(self, p: paragraph, short: List[str], long: List[str], 
                 expectsarg: bool, argument: Optional[str] = None, 
                 nestedcommand: bool = False):
=======
    """

    def __init__(
        self, p, short, long, expectsarg, argument=None, nestedcommand=False
    ):
>>>>>>> dddc90dd
        paragraph.__init__(self, p.idx, p.text, p.section, p.is_option)
        self.short = short
        self.long = long
        self._opts = self.short + self.long
        self.argument = argument
        self.expectsarg = expectsarg
        self.nestedcommand = nestedcommand
        if nestedcommand:
            assert (
                expectsarg
            ), "an option that can nest commands must expect an argument"

    @property
    def opts(self) -> List[str]:
        return self._opts

    @classmethod
    def from_store(cls, d: Dict[str, Any]) -> 'option':
        p = paragraph.from_store(d)

        return cls(
            p,
            d["short"],
            d["long"],
            d["expectsarg"],
            d["argument"],
            d.get("nestedcommand"),
        )

    def to_store(self) -> Dict[str, Any]:
        d = paragraph.to_store(self)
        assert d["is_option"]
        d["short"] = self.short
        d["long"] = self.long
        d["expectsarg"] = self.expectsarg
        d["argument"] = self.argument
        d["nestedcommand"] = self.nestedcommand
        return d

<<<<<<< HEAD
    def __str__(self) -> str:
        return '(%s)' % ', '.join([str(x) for x in self.opts])

    def __repr__(self) -> str:
        return '<options for paragraph %d: %s>' % (self.idx, str(self))

class manpage:
    '''processed man page
=======
    def __str__(self):
        return f'({", ".join([str(x) for x in self.opts])})'

    def __repr__(self):
        return "<options for paragraph %d: %s>" % (self.idx, str(self))


class manpage(object):
    """processed man page
>>>>>>> dddc90dd

    source - the path to the original source man page
    name - the name of this man page as extracted by manpage.manpage
    synopsis - the synopsis of this man page as extracted by manpage.manpage
    paragraphs - a list of paragraphs (and options) that contain all of the text and options
        extracted from this man page
    aliases - a list of aliases found for this man page
    partialmatch - allow interpreting options without a leading '-'
    multicommand - consider sub commands when explaining a command with this man page,
        e.g. git -> git commit
    updated - whether this man page was manually updated
    nestedcommand - specifies if positional arguments to this program can start a nested command,
        e.g. sudo, xargs
<<<<<<< HEAD
    '''
    def __init__(self, source: str, name: str, synopsis: Optional[str], 
                 paragraphs: List[paragraph], aliases: List[Tuple[str, int]],
                 partialmatch: bool = False, multicommand: bool = False, 
                 updated: bool = False, nestedcommand: bool = False):
=======
    """

    def __init__(
        self,
        source,
        name,
        synopsis,
        paragraphs,
        aliases,
        partialmatch=False,
        multicommand=False,
        updated=False,
        nestedcommand=False,
    ):
>>>>>>> dddc90dd
        self.source = source
        self.name = name
        self.synopsis = synopsis
        self.paragraphs = paragraphs
        self.aliases = aliases
        self.partialmatch = partialmatch
        self.multicommand = multicommand
        self.updated = updated
        self.nestedcommand = nestedcommand

<<<<<<< HEAD
    def removeoption(self, idx: int) -> None:
=======
    def removeoption(self, idx):
>>>>>>> dddc90dd
        for i, p in enumerate(self.paragraphs):
            if p.idx == idx:
                if not isinstance(p, option):
                    raise ValueError("paragraph %d isn't an option" % idx)
                self.paragraphs[i] = paragraph(p.idx, p.text, p.section, False)
                return
        raise ValueError("idx %d not found" % idx)

    @property
    def namesection(self) -> str:
        name, section = util.namesection(self.source[:-3])
        return f"{name}({section})"

    @property
    def section(self) -> str:
        name, section = util.namesection(self.source[:-3])
        return section

    @property
    def options(self) -> List[option]:
        return [p for p in self.paragraphs if isinstance(p, option)]

    @property
    def arguments(self) -> Dict[str, str]:
        # go over all paragraphs and look for those with the same 'argument'
        # field
        groups = collections.OrderedDict()
        for opt in self.options:
            if opt.argument:
                groups.setdefault(opt.argument, []).append(opt)

        # merge all the paragraphs under the same argument to a single string
<<<<<<< HEAD
        # Python 3: dict.items() instead of iteritems()
        for k, l in groups.items():
            groups[k] = '\n\n'.join([p.text for p in l])
=======
        for k, l in groups.items():
            groups[k] = "\n\n".join([p.text for p in l])
>>>>>>> dddc90dd

        return groups

    @property
<<<<<<< HEAD
    def synopsisnoname(self) -> str:
        match = re.match(r'[\w|-]+ - (.*)$', self.synopsis)
        return match.group(1) if match else ''
=======
    def synopsisnoname(self):
        match = re.match(r"[\w|-]+ - (.*)$", self.synopsis)
        return match[1] if match else ""
>>>>>>> dddc90dd

    def find_option(self, flag: str) -> Optional[option]:
        for option_obj in self.options:
            for o in option_obj.opts:
                if o == flag:
                    return option_obj
        return None

<<<<<<< HEAD
    def to_store(self) -> Dict[str, Any]:
        return {'source': self.source, 'name': self.name, 'synopsis': self.synopsis,
                'paragraphs': [p.to_store() for p in self.paragraphs],
                'aliases': self.aliases, 'partialmatch': self.partialmatch,
                'multicommand': self.multicommand, 'updated': self.updated,
                'nestedcommand': self.nestedcommand}

    @staticmethod
    def from_store(d: Dict[str, Any]) -> 'manpage':
=======
    def to_store(self):
        return {
            "source": self.source,
            "name": self.name,
            "synopsis": self.synopsis,
            "paragraphs": [p.to_store() for p in self.paragraphs],
            "aliases": self.aliases,
            "partialmatch": self.partialmatch,
            "multicommand": self.multicommand,
            "updated": self.updated,
            "nestedcommand": self.nestedcommand,
        }

    @classmethod
    def from_store(cls, d):
>>>>>>> dddc90dd
        paragraphs = []
        for pd in d.get("paragraphs", []):
            pp = paragraph.from_store(pd)
            if pp.is_option == True and "short" in pd:
                pp = option.from_store(pd)
            paragraphs.append(pp)

<<<<<<< HEAD
        synopsis = d['synopsis']
        if synopsis:
            # Python 3: no need to encode to utf8, strings are unicode by default
            pass
        else:
            synopsis = helpconstants.NOSYNOPSIS
=======
        synopsis = d["synopsis"] or helpconstants.NOSYNOPSIS
>>>>>>> dddc90dd

        return cls(
            d["source"],
            d["name"],
            synopsis,
            paragraphs,
            [tuple(x) for x in d["aliases"]],
            bool(d.get("partialmatch", False)),
            bool(d.get("multicommand", False)),
            bool(d.get("updated", False)),
            d.get("nestedcommand", False),
        )

    @staticmethod
<<<<<<< HEAD
    def from_store_name_only(name: str, source: str) -> 'manpage':
        return manpage(source, name, None, [], [], None, None, None)

    def __repr__(self) -> str:
        return '<manpage %r(%s), %d options>' % (self.name, self.section, len(self.options))

class store:
    '''read/write processed man pages from mongodb
=======
    def from_store_name_only(name, source):
        return manpage(source, name, None, [], [], False, False, False)

    def __repr__(self):
        return "<manpage %r(%s), %d options>" % (
            self.name,
            self.section,
            len(self.options),
        )


class store(object):
    """read/write processed man pages from mongodb
>>>>>>> dddc90dd

    we use three collections:
    1) classifier - contains manually tagged paragraphs from man pages
    2) manpage - contains a processed man page
    3) mapping - contains (name, manpageid, score) tuples
<<<<<<< HEAD
    '''
    def __init__(self, db: str = 'explainshell', host: str = config.MONGO_URI):
        logger.info('creating store, db = %r, host = %r', db, host)
=======
    """

    def __init__(self, db="explainshell", host=config.MONGO_URI):
        logger.info("creating store, db = %r, host = %r", db, host)
>>>>>>> dddc90dd
        self.connection = pymongo.MongoClient(host)
        self.db = self.connection[db]
        self.classifier = self.db["classifier"]
        self.manpage = self.db["manpage"]
        self.mapping = self.db["mapping"]

<<<<<<< HEAD
    def close(self) -> None:
        self.connection.close()  # Python 3: close() instead of disconnect()
        self.classifier = self.manpage = self.mapping = self.db = None
=======
    def close(self):
        self.connection.close()
        self.classifier = None
        self.manpage = None
        self.mapping = None
        self.db = None
>>>>>>> dddc90dd

    def drop(self, confirm: bool = False) -> None:
        if not confirm:
            return

        logger.info("dropping mapping, manpage, collections")
        if self.mapping is not None:
            self.mapping.drop()
        if self.manpage is not None:
            self.manpage.drop()

<<<<<<< HEAD
    def trainingset(self) -> Iterator[classifiermanpage]:
        for d in self.classifier.find():
            yield classifiermanpage.from_store(d)

    def __contains__(self, name: str) -> bool:
        # Python 3: count_documents() instead of count()
        c = self.mapping.count_documents({'src': name})
        return c > 0

    def __iter__(self) -> Iterator[manpage]:
        for d in self.manpage.find():
            yield manpage.from_store(d)

    def findmanpage(self, name: str) -> List[manpage]:
        '''find a man page by its name, everything following the last dot (.) in name,
=======
    def trainingset(self):
        if self.classifier is not None:
            for d in self.classifier.find():
                yield classifiermanpage.from_store(d)

    def __contains__(self, name):
        if self.mapping is None:
            return False
        c = self.mapping.count_documents({"src": name})
        return c > 0

    def __iter__(self):
        if self.manpage is None:
            return
        cursor = self.manpage.find() if self.manpage is not None else []
        for d in cursor:
            yield manpage.from_store(d)

    def findmanpage(self, name):
        """find a man page by its name, everything following the last dot (.) in name,
>>>>>>> dddc90dd
        is taken as the section of the man page

        we return the man page found with the highest score, and a list of
        suggestions that also matched the given name (only the first item
<<<<<<< HEAD
        is prepopulated with the option data)'''
        if name.endswith('.gz'):
            logger.info('name ends with .gz, looking up an exact match by source')
            d = self.manpage.find_one({'source': name})
            if not d:
                raise errors.ProgramDoesNotExist(name)
            m = manpage.from_store(d)
            logger.info('returning %s', m)
            return [m]

=======
        is prepopulated with the option data)"""
        if name.endswith(".gz"):
            return self._extracted_from_findmanpage_9(name)
>>>>>>> dddc90dd
        section = None
        origname = name

        # don't try to look for a section if it's . (source)
        if name != ".":
            splitted = name.rsplit(".", 1)
            name = splitted[0]
            if len(splitted) > 1:
                section = splitted[1]

<<<<<<< HEAD
        logger.info('looking up manpage in mapping with src %r', name)
        cursor = self.mapping.find({'src': name})
        count = self.mapping.count_documents({'src': name})  # Python 3: count_documents()
        if not count:
            raise errors.ProgramDoesNotExist(name)

        dsts = dict(((d['dst'], d['score']) for d in cursor))
        cursor = self.manpage.find({'_id': {'$in': list(dsts.keys())}}, {'name': 1, 'source': 1})
        cursor_count = self.manpage.count_documents({'_id': {'$in': list(dsts.keys())}})
        if cursor_count != len(dsts):
            logger.error('one of %r mappings is missing in manpage collection '
                         '(%d mappings, %d found)', dsts, len(dsts), cursor_count)
        results = [(d.pop('_id'), manpage.from_store_name_only(**d)) for d in cursor]
=======
        logger.info("looking up manpage in mapping with src %r", name)
        if self.mapping is None or self.manpage is None:
            raise errors.ProgramDoesNotExist(name)
        cursor = self.mapping.find({"src": name})
        count = self.mapping.count_documents({"src": name})
        if not count:
            raise errors.ProgramDoesNotExist(name)

        dsts = {d["dst"]: d["score"] for d in cursor}
        cursor = self.manpage.find(
            {"_id": {"$in": list(dsts.keys())}}, {"name": 1, "source": 1}
        )
        cursor_count = self.manpage.count_documents(
            {"_id": {"$in": list(dsts.keys())}}
        )
        if cursor_count != len(dsts):
            logger.error(
                "one of %r mappings is missing in manpage collection "
                "(%d mappings, %d found)",
                dsts,
                len(dsts),
                cursor_count,
            )
        results = [
            (d.pop("_id"), manpage.from_store_name_only(**d)) for d in cursor
        ]
>>>>>>> dddc90dd
        results.sort(key=lambda x: dsts.get(x[0], 0), reverse=True)
        logger.info("got %s", results)
        if section is not None:
            if len(results) > 1:
<<<<<<< HEAD
                # Python 3: lambda parameters can't be unpacked
                results.sort(key=lambda item: item[1].section == section, reverse=True)
                logger.info(r'sorting %r so %s is first', results, section)
            if not results[0][1].section == section:
=======
                results.sort(
                    key=lambda oid_m: oid_m[1].section == section, reverse=True
                )
                logger.info(r"sorting %r so %s is first", results, section)
            if results[0][1].section != section:
>>>>>>> dddc90dd
                raise errors.ProgramDoesNotExist(origname)
            results.extend(
                self._discovermanpagesuggestions(results[0][0], results)
            )

        oid = results[0][0]
        results = [x[1] for x in results]
<<<<<<< HEAD
        results[0] = manpage.from_store(self.manpage.find_one({'_id': oid}))
        return results

    def _discovermanpagesuggestions(self, oid: Any, existing: List[Tuple[Any, manpage]]) -> List[Tuple[Any, manpage]]:
        '''find suggestions for a given man page
=======
        if self.manpage is not None:
            doc = self.manpage.find_one({"_id": oid})
            if doc is not None:
                results[0] = manpage.from_store(doc)
        return results

    # TODO Rename this here and in `findmanpage`
    def _extracted_from_findmanpage_9(self, name):
        logger.info("name ends with .gz, looking up an exact match by source")
        d = (
            self.manpage.find_one({"source": name})
            if self.manpage is not None
            else None
        )
        if not d:
            raise errors.ProgramDoesNotExist(name)
        m = manpage.from_store(d)
        logger.info("returning %s", m)
        return [m]

    def _discovermanpagesuggestions(self, oid, existing):
        """find suggestions for a given man page
>>>>>>> dddc90dd

        oid is the objectid of the man page in question,
        existing is a list of (oid, man page) of suggestions that were
        already discovered
<<<<<<< HEAD
        '''
        skip = set([oid for oid, m in existing])
        cursor = self.mapping.find({'dst': oid})
=======
        """
        skip = {oid for oid, m in existing}
        if self.mapping is None or self.manpage is None:
            return []
        cursor = self.mapping.find({"dst": oid})
>>>>>>> dddc90dd
        # find all srcs that point to oid
        srcs = [d["src"] for d in cursor]
        # find all dsts of srcs
<<<<<<< HEAD
        suggestionoids = self.mapping.find({'src': {'$in': srcs}}, {'dst': 1})
=======
        suggestionoids = self.mapping.find({"src": {"$in": srcs}}, {"dst": 1})
>>>>>>> dddc90dd
        # remove already discovered
        suggestionoids = [
            d["dst"] for d in suggestionoids if d["dst"] not in skip
        ]
        if not suggestionoids:
            return []

        # get just the name and source of found suggestions
<<<<<<< HEAD
        suggestionoids = self.manpage.find({'_id': {'$in': suggestionoids}},
                                           {'name': 1, 'source': 1})
        return [(d.pop('_id'), manpage.from_store_name_only(**d)) for d in suggestionoids]

    def addmapping(self, src: str, dst: Any, score: int) -> None:
        # Python 3: insert_one() instead of insert()
        self.mapping.insert_one({'src': src, 'dst': dst, 'score': score})

    def addmanpage(self, m: manpage) -> manpage:
        '''add m into the store, if it exists first remove it and its mappings

        each man page may have aliases besides the name determined by its
        basename'''
        d = self.manpage.find_one({'source': m.source})
        if d:
            logger.info('removing old manpage %s (%s)', m.source, d['_id'])
            # Python 3: delete_one() instead of remove()
            self.manpage.delete_one({'_id': d['_id']})

            # remove old mappings if there are any
            c = self.mapping.count_documents({})
            # Python 3: delete_many() instead of remove()
            self.mapping.delete_many({'dst': d['_id']})
            c -= self.mapping.count_documents({})
            logger.info('removed %d mappings for manpage %s', c, m.source)

        # Python 3: insert_one() returns InsertOneResult
        result = self.manpage.insert_one(m.to_store())
        o = result.inserted_id
=======
        if self.manpage is not None:
            suggestionoids_cursor = self.manpage.find(
                {"_id": {"$in": suggestionoids}}, {"name": 1, "source": 1}
            )
            return [
                (d.pop("_id"), manpage.from_store_name_only(**d))
                for d in suggestionoids_cursor
            ]
        return []

    def addmapping(self, src, dst, score):
        if self.mapping is not None:
            self.mapping.insert_one({"src": src, "dst": dst, "score": score})

    def addmanpage(self, m):
        """add m into the store, if it exists first remove it and its mappings

        each man page may have aliases besides the name determined by its
        basename"""
        if self.manpage is not None:
            if d := self.manpage.find_one({"source": m.source}):
                self._extracted_from_addmanpage_8(m, d)
            result = self.manpage.insert_one(m.to_store())
            o = result.inserted_id

            for alias, score in m.aliases:
                self.addmapping(alias, o, score)
                logger.info(
                    "inserting mapping (alias) %s -> %s (%s) with score %d",
                    alias,
                    m.name,
                    o,
                    score,
                )
        return m

    # TODO Rename this here and in `addmanpage`
    def _extracted_from_addmanpage_8(self, m, d):
        if self.manpage is not None and self.mapping is not None:
            logger.info("removing old manpage %s (%s)", m.source, d["_id"])
            self.manpage.delete_one({"_id": d["_id"]})
>>>>>>> dddc90dd

            # remove old mappings if there are any
            c = self.mapping.count_documents({})
            self.mapping.delete_many({"dst": d["_id"]})
            c -= self.mapping.count_documents({})
            logger.info("removed %d mappings for manpage %s", c, m.source)

<<<<<<< HEAD
    def updatemanpage(self, m: manpage) -> manpage:
        '''update m and add new aliases if necessary

        change updated attribute so we don't overwrite this in the future'''
        logger.info('updating manpage %s', m.source)
        m.updated = True
        # Python 3: update_one() instead of update()
        self.manpage.update_one({'source': m.source}, {'$set': m.to_store()})
        # Python 3: projection parameter instead of fields
        _id = self.manpage.find_one({'source': m.source}, projection={'_id': 1})['_id']
        for alias, score in m.aliases:
            if alias not in self:
                self.addmapping(alias, _id, score)
                logger.info('inserting mapping (alias) %s -> %s (%s) with score %d', alias, m.name, _id, score)
            else:
                logger.debug('mapping (alias) %s -> %s (%s) already exists', alias, m.name, _id)
=======
    def updatemanpage(self, m):
        """update m and add new aliases if necessary

        change updated attribute so we don't overwrite this in the future"""
        if self.manpage is not None:
            logger.info("updating manpage %s", m.source)
            m.updated = True
            self.manpage.update_one(
                {"source": m.source}, {"$set": m.to_store()}
            )
            doc = self.manpage.find_one({"source": m.source}, {"_id": 1})
            _id = doc["_id"] if doc is not None else None
            for alias, score in m.aliases:
                if alias not in self:
                    self.addmapping(alias, _id, score)
                    logger.info(
                        "inserting mapping (alias) %s -> %s (%s) with score %d",
                        alias,
                        m.name,
                        _id,
                        score,
                    )
                else:
                    logger.debug(
                        "mapping (alias) %s -> %s (%s) already exists",
                        alias,
                        m.name,
                        _id,
                    )
>>>>>>> dddc90dd
        return m

    def verify(self) -> Tuple[bool, List[str], List[Any]]:
        # check that everything in manpage is reachable
        if self.mapping is None or self.manpage is None:
            return False, [], []
        mappings = list(self.mapping.find())
<<<<<<< HEAD
        reachable = set([m['dst'] for m in mappings])
        # Python 3: projection parameter instead of fields
        manpages = set([m['_id'] for m in self.manpage.find(projection={'_id': 1})])
=======
        reachable = {m["dst"] for m in mappings}
        manpages = {m["_id"] for m in self.manpage.find({}, {"_id": 1})}
>>>>>>> dddc90dd

        ok = True
        unreachable = manpages - reachable
        if unreachable:
<<<<<<< HEAD
            logger.error('manpages %r are unreachable (nothing maps to them)', unreachable)
            unreachable = [self.manpage.find_one({'_id': u})['name'] for u in unreachable]
=======
            logger.error(
                "manpages %r are unreachable (nothing maps to them)",
                unreachable,
            )
            unreachable_ids = unreachable
            unreachable = []
            if self.manpage is not None:
                for u in unreachable_ids:
                    doc = self.manpage.find_one({"_id": u})
                    if doc is not None and "name" in doc:
                        unreachable.append(doc["name"])
>>>>>>> dddc90dd
            ok = False

        notfound = reachable - manpages
        if notfound:
            logger.error("mappings to inexisting manpages: %r", notfound)
            ok = False

        return ok, unreachable, notfound

<<<<<<< HEAD
    def names(self) -> Iterator[Tuple[Any, str]]:
        # Python 3: projection parameter instead of fields
        cursor = self.manpage.find(projection={'name': 1})
        for d in cursor:
            yield d['_id'], d['name']

    def mappings(self) -> Iterator[Tuple[str, Any]]:
        # Python 3: projection parameter instead of fields
        cursor = self.mapping.find(projection={'src': 1})
        for d in cursor:
            yield d['src'], d['_id']

    def setmulticommand(self, manpageid: Any) -> None:
        # Python 3: update_one() instead of update()
        self.manpage.update_one({'_id': manpageid}, {'$set': {'multicommand': True}})
=======
    def names(self):
        if self.manpage is not None:
            cursor = self.manpage.find({}, {"name": 1})
            for d in cursor:
                yield d["_id"], d["name"]

    def mappings(self):
        if self.mapping is not None:
            cursor = self.mapping.find({}, {"src": 1})
            for d in cursor:
                yield d["src"], d["_id"]

    def setmulticommand(self, manpageid):
        if self.manpage is not None:
            self.manpage.update_one(
                {"_id": manpageid}, {"$set": {"multicommand": True}}
            )
>>>>>>> dddc90dd
<|MERGE_RESOLUTION|>--- conflicted
+++ resolved
@@ -1,22 +1,15 @@
-<<<<<<< HEAD
 '''data objects to save processed man pages to mongodb'''
 import pymongo
 import collections
 import re
 import logging
 from typing import List, Dict, Any, Optional, Tuple, Iterator, NamedTuple
-=======
-"""data objects to save processed man pages to mongodb"""
-
-import pymongo, collections, re, logging
->>>>>>> dddc90dd
 
 from explainshell import errors, util, helpconstants, config
 
 
 logger = logging.getLogger(__name__)
 
-<<<<<<< HEAD
 class classifiermanpage(NamedTuple):
     '''a man page that had its paragraphs manually tagged as containing options
     or not'''
@@ -35,38 +28,11 @@
 class paragraph:
     '''a paragraph inside a man page is text that ends with two new lines'''
     def __init__(self, idx: int, text: str, section: str, is_option: bool):
-=======
-
-class classifiermanpage(
-    collections.namedtuple("classifiermanpage", "name paragraphs")
-):
-    """a man page that had its paragraphs manually tagged as containing options
-    or not"""
-
-    @staticmethod
-    def from_store(d):
-        return classifiermanpage(
-            d["name"], [paragraph.from_store(p) for p in d["paragraphs"]]
-        )
-
-    def to_store(self):
-        return {
-            "name": self.name,
-            "paragraphs": [p.to_store() for p in self.paragraphs],
-        }
-
-
-class paragraph(object):
-    """a paragraph inside a man page is text that ends with two new lines"""
-
-    def __init__(self, idx, text, section, is_option):
->>>>>>> dddc90dd
         self.idx = idx
         self.text = text
         self.section = section
         self.is_option = is_option
 
-<<<<<<< HEAD
     def cleantext(self) -> str:
         t = re.sub(r'<[^>]+>', '', self.text)
         t = re.sub('&lt;', '<', t)
@@ -82,41 +48,16 @@
     def to_store(self) -> Dict[str, Any]:
         return {'idx': self.idx, 'text': self.text, 'section': self.section,
                 'is_option': self.is_option}
-=======
-    def cleantext(self):
-        t = re.sub(r"<[^>]+>", "", self.text)
-        t = re.sub("&lt;", "<", t)
-        t = re.sub("&gt;", ">", t)
-        return t
-
-    @classmethod
-    def from_store(cls, d):
-        return cls(d.get("idx", 0), d["text"], d["section"], d["is_option"])
-
-    def to_store(self):
-        return {
-            "idx": self.idx,
-            "text": self.text,
-            "section": self.section,
-            "is_option": self.is_option,
-        }
->>>>>>> dddc90dd
 
     def __repr__(self) -> str:
         t = self.cleantext()
         t = t[: min(20, t.find("\n"))].lstrip()
         return "<paragraph %d, %s: %r>" % (self.idx, self.section, t)
 
-<<<<<<< HEAD
     def __eq__(self, other) -> bool:
         if not other:
             return False
         return self.__dict__ == other.__dict__
-=======
-    def __eq__(self, other):
-        return self.__dict__ == other.__dict__ if other else False
-
->>>>>>> dddc90dd
 
 class option(paragraph):
     """a paragraph that contains extracted options
@@ -126,18 +67,10 @@
     expectsarg - specifies if one of the short/long options expects an additional argument
     argument - specifies if to consider this as positional arguments
     nestedcommand - specifies if the arguments to this option can start a nested command
-<<<<<<< HEAD
     '''
     def __init__(self, p: paragraph, short: List[str], long: List[str], 
                  expectsarg: bool, argument: Optional[str] = None, 
                  nestedcommand: bool = False):
-=======
-    """
-
-    def __init__(
-        self, p, short, long, expectsarg, argument=None, nestedcommand=False
-    ):
->>>>>>> dddc90dd
         paragraph.__init__(self, p.idx, p.text, p.section, p.is_option)
         self.short = short
         self.long = long
@@ -177,7 +110,6 @@
         d["nestedcommand"] = self.nestedcommand
         return d
 
-<<<<<<< HEAD
     def __str__(self) -> str:
         return '(%s)' % ', '.join([str(x) for x in self.opts])
 
@@ -186,17 +118,6 @@
 
 class manpage:
     '''processed man page
-=======
-    def __str__(self):
-        return f'({", ".join([str(x) for x in self.opts])})'
-
-    def __repr__(self):
-        return "<options for paragraph %d: %s>" % (self.idx, str(self))
-
-
-class manpage(object):
-    """processed man page
->>>>>>> dddc90dd
 
     source - the path to the original source man page
     name - the name of this man page as extracted by manpage.manpage
@@ -204,34 +125,17 @@
     paragraphs - a list of paragraphs (and options) that contain all of the text and options
         extracted from this man page
     aliases - a list of aliases found for this man page
-    partialmatch - allow interpreting options without a leading '-'
+    partialmatch - allow interpreting options without a leading "-"
     multicommand - consider sub commands when explaining a command with this man page,
         e.g. git -> git commit
     updated - whether this man page was manually updated
     nestedcommand - specifies if positional arguments to this program can start a nested command,
         e.g. sudo, xargs
-<<<<<<< HEAD
     '''
     def __init__(self, source: str, name: str, synopsis: Optional[str], 
                  paragraphs: List[paragraph], aliases: List[Tuple[str, int]],
                  partialmatch: bool = False, multicommand: bool = False, 
                  updated: bool = False, nestedcommand: bool = False):
-=======
-    """
-
-    def __init__(
-        self,
-        source,
-        name,
-        synopsis,
-        paragraphs,
-        aliases,
-        partialmatch=False,
-        multicommand=False,
-        updated=False,
-        nestedcommand=False,
-    ):
->>>>>>> dddc90dd
         self.source = source
         self.name = name
         self.synopsis = synopsis
@@ -242,11 +146,7 @@
         self.updated = updated
         self.nestedcommand = nestedcommand
 
-<<<<<<< HEAD
     def removeoption(self, idx: int) -> None:
-=======
-    def removeoption(self, idx):
->>>>>>> dddc90dd
         for i, p in enumerate(self.paragraphs):
             if p.idx == idx:
                 if not isinstance(p, option):
@@ -279,27 +179,16 @@
                 groups.setdefault(opt.argument, []).append(opt)
 
         # merge all the paragraphs under the same argument to a single string
-<<<<<<< HEAD
         # Python 3: dict.items() instead of iteritems()
         for k, l in groups.items():
             groups[k] = '\n\n'.join([p.text for p in l])
-=======
-        for k, l in groups.items():
-            groups[k] = "\n\n".join([p.text for p in l])
->>>>>>> dddc90dd
 
         return groups
 
     @property
-<<<<<<< HEAD
     def synopsisnoname(self) -> str:
         match = re.match(r'[\w|-]+ - (.*)$', self.synopsis)
         return match.group(1) if match else ''
-=======
-    def synopsisnoname(self):
-        match = re.match(r"[\w|-]+ - (.*)$", self.synopsis)
-        return match[1] if match else ""
->>>>>>> dddc90dd
 
     def find_option(self, flag: str) -> Optional[option]:
         for option_obj in self.options:
@@ -308,7 +197,6 @@
                     return option_obj
         return None
 
-<<<<<<< HEAD
     def to_store(self) -> Dict[str, Any]:
         return {'source': self.source, 'name': self.name, 'synopsis': self.synopsis,
                 'paragraphs': [p.to_store() for p in self.paragraphs],
@@ -318,23 +206,6 @@
 
     @staticmethod
     def from_store(d: Dict[str, Any]) -> 'manpage':
-=======
-    def to_store(self):
-        return {
-            "source": self.source,
-            "name": self.name,
-            "synopsis": self.synopsis,
-            "paragraphs": [p.to_store() for p in self.paragraphs],
-            "aliases": self.aliases,
-            "partialmatch": self.partialmatch,
-            "multicommand": self.multicommand,
-            "updated": self.updated,
-            "nestedcommand": self.nestedcommand,
-        }
-
-    @classmethod
-    def from_store(cls, d):
->>>>>>> dddc90dd
         paragraphs = []
         for pd in d.get("paragraphs", []):
             pp = paragraph.from_store(pd)
@@ -342,18 +213,14 @@
                 pp = option.from_store(pd)
             paragraphs.append(pp)
 
-<<<<<<< HEAD
         synopsis = d['synopsis']
         if synopsis:
             # Python 3: no need to encode to utf8, strings are unicode by default
             pass
         else:
             synopsis = helpconstants.NOSYNOPSIS
-=======
-        synopsis = d["synopsis"] or helpconstants.NOSYNOPSIS
->>>>>>> dddc90dd
-
-        return cls(
+
+        return manpage(
             d["source"],
             d["name"],
             synopsis,
@@ -366,7 +233,6 @@
         )
 
     @staticmethod
-<<<<<<< HEAD
     def from_store_name_only(name: str, source: str) -> 'manpage':
         return manpage(source, name, None, [], [], None, None, None)
 
@@ -375,54 +241,23 @@
 
 class store:
     '''read/write processed man pages from mongodb
-=======
-    def from_store_name_only(name, source):
-        return manpage(source, name, None, [], [], False, False, False)
-
-    def __repr__(self):
-        return "<manpage %r(%s), %d options>" % (
-            self.name,
-            self.section,
-            len(self.options),
-        )
-
-
-class store(object):
-    """read/write processed man pages from mongodb
->>>>>>> dddc90dd
 
     we use three collections:
     1) classifier - contains manually tagged paragraphs from man pages
     2) manpage - contains a processed man page
     3) mapping - contains (name, manpageid, score) tuples
-<<<<<<< HEAD
     '''
     def __init__(self, db: str = 'explainshell', host: str = config.MONGO_URI):
         logger.info('creating store, db = %r, host = %r', db, host)
-=======
-    """
-
-    def __init__(self, db="explainshell", host=config.MONGO_URI):
-        logger.info("creating store, db = %r, host = %r", db, host)
->>>>>>> dddc90dd
         self.connection = pymongo.MongoClient(host)
         self.db = self.connection[db]
         self.classifier = self.db["classifier"]
         self.manpage = self.db["manpage"]
         self.mapping = self.db["mapping"]
 
-<<<<<<< HEAD
     def close(self) -> None:
         self.connection.close()  # Python 3: close() instead of disconnect()
         self.classifier = self.manpage = self.mapping = self.db = None
-=======
-    def close(self):
-        self.connection.close()
-        self.classifier = None
-        self.manpage = None
-        self.mapping = None
-        self.db = None
->>>>>>> dddc90dd
 
     def drop(self, confirm: bool = False) -> None:
         if not confirm:
@@ -434,7 +269,6 @@
         if self.manpage is not None:
             self.manpage.drop()
 
-<<<<<<< HEAD
     def trainingset(self) -> Iterator[classifiermanpage]:
         for d in self.classifier.find():
             yield classifiermanpage.from_store(d)
@@ -450,33 +284,10 @@
 
     def findmanpage(self, name: str) -> List[manpage]:
         '''find a man page by its name, everything following the last dot (.) in name,
-=======
-    def trainingset(self):
-        if self.classifier is not None:
-            for d in self.classifier.find():
-                yield classifiermanpage.from_store(d)
-
-    def __contains__(self, name):
-        if self.mapping is None:
-            return False
-        c = self.mapping.count_documents({"src": name})
-        return c > 0
-
-    def __iter__(self):
-        if self.manpage is None:
-            return
-        cursor = self.manpage.find() if self.manpage is not None else []
-        for d in cursor:
-            yield manpage.from_store(d)
-
-    def findmanpage(self, name):
-        """find a man page by its name, everything following the last dot (.) in name,
->>>>>>> dddc90dd
         is taken as the section of the man page
 
         we return the man page found with the highest score, and a list of
         suggestions that also matched the given name (only the first item
-<<<<<<< HEAD
         is prepopulated with the option data)'''
         if name.endswith('.gz'):
             logger.info('name ends with .gz, looking up an exact match by source')
@@ -487,11 +298,6 @@
             logger.info('returning %s', m)
             return [m]
 
-=======
-        is prepopulated with the option data)"""
-        if name.endswith(".gz"):
-            return self._extracted_from_findmanpage_9(name)
->>>>>>> dddc90dd
         section = None
         origname = name
 
@@ -502,7 +308,6 @@
             if len(splitted) > 1:
                 section = splitted[1]
 
-<<<<<<< HEAD
         logger.info('looking up manpage in mapping with src %r', name)
         cursor = self.mapping.find({'src': name})
         count = self.mapping.count_documents({'src': name})  # Python 3: count_documents()
@@ -513,53 +318,17 @@
         cursor = self.manpage.find({'_id': {'$in': list(dsts.keys())}}, {'name': 1, 'source': 1})
         cursor_count = self.manpage.count_documents({'_id': {'$in': list(dsts.keys())}})
         if cursor_count != len(dsts):
-            logger.error('one of %r mappings is missing in manpage collection '
+            logger.error('one of %r mappings is missing in manpage collection ' 
                          '(%d mappings, %d found)', dsts, len(dsts), cursor_count)
         results = [(d.pop('_id'), manpage.from_store_name_only(**d)) for d in cursor]
-=======
-        logger.info("looking up manpage in mapping with src %r", name)
-        if self.mapping is None or self.manpage is None:
-            raise errors.ProgramDoesNotExist(name)
-        cursor = self.mapping.find({"src": name})
-        count = self.mapping.count_documents({"src": name})
-        if not count:
-            raise errors.ProgramDoesNotExist(name)
-
-        dsts = {d["dst"]: d["score"] for d in cursor}
-        cursor = self.manpage.find(
-            {"_id": {"$in": list(dsts.keys())}}, {"name": 1, "source": 1}
-        )
-        cursor_count = self.manpage.count_documents(
-            {"_id": {"$in": list(dsts.keys())}}
-        )
-        if cursor_count != len(dsts):
-            logger.error(
-                "one of %r mappings is missing in manpage collection "
-                "(%d mappings, %d found)",
-                dsts,
-                len(dsts),
-                cursor_count,
-            )
-        results = [
-            (d.pop("_id"), manpage.from_store_name_only(**d)) for d in cursor
-        ]
->>>>>>> dddc90dd
         results.sort(key=lambda x: dsts.get(x[0], 0), reverse=True)
         logger.info("got %s", results)
         if section is not None:
             if len(results) > 1:
-<<<<<<< HEAD
                 # Python 3: lambda parameters can't be unpacked
                 results.sort(key=lambda item: item[1].section == section, reverse=True)
                 logger.info(r'sorting %r so %s is first', results, section)
             if not results[0][1].section == section:
-=======
-                results.sort(
-                    key=lambda oid_m: oid_m[1].section == section, reverse=True
-                )
-                logger.info(r"sorting %r so %s is first", results, section)
-            if results[0][1].section != section:
->>>>>>> dddc90dd
                 raise errors.ProgramDoesNotExist(origname)
             results.extend(
                 self._discovermanpagesuggestions(results[0][0], results)
@@ -567,59 +336,22 @@
 
         oid = results[0][0]
         results = [x[1] for x in results]
-<<<<<<< HEAD
         results[0] = manpage.from_store(self.manpage.find_one({'_id': oid}))
         return results
 
     def _discovermanpagesuggestions(self, oid: Any, existing: List[Tuple[Any, manpage]]) -> List[Tuple[Any, manpage]]:
         '''find suggestions for a given man page
-=======
-        if self.manpage is not None:
-            doc = self.manpage.find_one({"_id": oid})
-            if doc is not None:
-                results[0] = manpage.from_store(doc)
-        return results
-
-    # TODO Rename this here and in `findmanpage`
-    def _extracted_from_findmanpage_9(self, name):
-        logger.info("name ends with .gz, looking up an exact match by source")
-        d = (
-            self.manpage.find_one({"source": name})
-            if self.manpage is not None
-            else None
-        )
-        if not d:
-            raise errors.ProgramDoesNotExist(name)
-        m = manpage.from_store(d)
-        logger.info("returning %s", m)
-        return [m]
-
-    def _discovermanpagesuggestions(self, oid, existing):
-        """find suggestions for a given man page
->>>>>>> dddc90dd
 
         oid is the objectid of the man page in question,
         existing is a list of (oid, man page) of suggestions that were
         already discovered
-<<<<<<< HEAD
         '''
         skip = set([oid for oid, m in existing])
         cursor = self.mapping.find({'dst': oid})
-=======
-        """
-        skip = {oid for oid, m in existing}
-        if self.mapping is None or self.manpage is None:
-            return []
-        cursor = self.mapping.find({"dst": oid})
->>>>>>> dddc90dd
         # find all srcs that point to oid
         srcs = [d["src"] for d in cursor]
         # find all dsts of srcs
-<<<<<<< HEAD
         suggestionoids = self.mapping.find({'src': {'$in': srcs}}, {'dst': 1})
-=======
-        suggestionoids = self.mapping.find({"src": {"$in": srcs}}, {"dst": 1})
->>>>>>> dddc90dd
         # remove already discovered
         suggestionoids = [
             d["dst"] for d in suggestionoids if d["dst"] not in skip
@@ -628,7 +360,6 @@
             return []
 
         # get just the name and source of found suggestions
-<<<<<<< HEAD
         suggestionoids = self.manpage.find({'_id': {'$in': suggestionoids}},
                                            {'name': 1, 'source': 1})
         return [(d.pop('_id'), manpage.from_store_name_only(**d)) for d in suggestionoids]
@@ -658,57 +389,12 @@
         # Python 3: insert_one() returns InsertOneResult
         result = self.manpage.insert_one(m.to_store())
         o = result.inserted_id
-=======
-        if self.manpage is not None:
-            suggestionoids_cursor = self.manpage.find(
-                {"_id": {"$in": suggestionoids}}, {"name": 1, "source": 1}
-            )
-            return [
-                (d.pop("_id"), manpage.from_store_name_only(**d))
-                for d in suggestionoids_cursor
-            ]
-        return []
-
-    def addmapping(self, src, dst, score):
-        if self.mapping is not None:
-            self.mapping.insert_one({"src": src, "dst": dst, "score": score})
-
-    def addmanpage(self, m):
-        """add m into the store, if it exists first remove it and its mappings
-
-        each man page may have aliases besides the name determined by its
-        basename"""
-        if self.manpage is not None:
-            if d := self.manpage.find_one({"source": m.source}):
-                self._extracted_from_addmanpage_8(m, d)
-            result = self.manpage.insert_one(m.to_store())
-            o = result.inserted_id
-
-            for alias, score in m.aliases:
-                self.addmapping(alias, o, score)
-                logger.info(
-                    "inserting mapping (alias) %s -> %s (%s) with score %d",
-                    alias,
-                    m.name,
-                    o,
-                    score,
-                )
+
+        for alias, score in m.aliases:
+            self.addmapping(alias, o, score)
+            logger.info('inserting mapping (alias) %s -> %s (%s) with score %d', alias, m.name, o, score)
         return m
 
-    # TODO Rename this here and in `addmanpage`
-    def _extracted_from_addmanpage_8(self, m, d):
-        if self.manpage is not None and self.mapping is not None:
-            logger.info("removing old manpage %s (%s)", m.source, d["_id"])
-            self.manpage.delete_one({"_id": d["_id"]})
->>>>>>> dddc90dd
-
-            # remove old mappings if there are any
-            c = self.mapping.count_documents({})
-            self.mapping.delete_many({"dst": d["_id"]})
-            c -= self.mapping.count_documents({})
-            logger.info("removed %d mappings for manpage %s", c, m.source)
-
-<<<<<<< HEAD
     def updatemanpage(self, m: manpage) -> manpage:
         '''update m and add new aliases if necessary
 
@@ -725,37 +411,6 @@
                 logger.info('inserting mapping (alias) %s -> %s (%s) with score %d', alias, m.name, _id, score)
             else:
                 logger.debug('mapping (alias) %s -> %s (%s) already exists', alias, m.name, _id)
-=======
-    def updatemanpage(self, m):
-        """update m and add new aliases if necessary
-
-        change updated attribute so we don't overwrite this in the future"""
-        if self.manpage is not None:
-            logger.info("updating manpage %s", m.source)
-            m.updated = True
-            self.manpage.update_one(
-                {"source": m.source}, {"$set": m.to_store()}
-            )
-            doc = self.manpage.find_one({"source": m.source}, {"_id": 1})
-            _id = doc["_id"] if doc is not None else None
-            for alias, score in m.aliases:
-                if alias not in self:
-                    self.addmapping(alias, _id, score)
-                    logger.info(
-                        "inserting mapping (alias) %s -> %s (%s) with score %d",
-                        alias,
-                        m.name,
-                        _id,
-                        score,
-                    )
-                else:
-                    logger.debug(
-                        "mapping (alias) %s -> %s (%s) already exists",
-                        alias,
-                        m.name,
-                        _id,
-                    )
->>>>>>> dddc90dd
         return m
 
     def verify(self) -> Tuple[bool, List[str], List[Any]]:
@@ -763,34 +418,15 @@
         if self.mapping is None or self.manpage is None:
             return False, [], []
         mappings = list(self.mapping.find())
-<<<<<<< HEAD
         reachable = set([m['dst'] for m in mappings])
         # Python 3: projection parameter instead of fields
         manpages = set([m['_id'] for m in self.manpage.find(projection={'_id': 1})])
-=======
-        reachable = {m["dst"] for m in mappings}
-        manpages = {m["_id"] for m in self.manpage.find({}, {"_id": 1})}
->>>>>>> dddc90dd
 
         ok = True
         unreachable = manpages - reachable
         if unreachable:
-<<<<<<< HEAD
             logger.error('manpages %r are unreachable (nothing maps to them)', unreachable)
             unreachable = [self.manpage.find_one({'_id': u})['name'] for u in unreachable]
-=======
-            logger.error(
-                "manpages %r are unreachable (nothing maps to them)",
-                unreachable,
-            )
-            unreachable_ids = unreachable
-            unreachable = []
-            if self.manpage is not None:
-                for u in unreachable_ids:
-                    doc = self.manpage.find_one({"_id": u})
-                    if doc is not None and "name" in doc:
-                        unreachable.append(doc["name"])
->>>>>>> dddc90dd
             ok = False
 
         notfound = reachable - manpages
@@ -800,7 +436,6 @@
 
         return ok, unreachable, notfound
 
-<<<<<<< HEAD
     def names(self) -> Iterator[Tuple[Any, str]]:
         # Python 3: projection parameter instead of fields
         cursor = self.manpage.find(projection={'name': 1})
@@ -815,23 +450,4 @@
 
     def setmulticommand(self, manpageid: Any) -> None:
         # Python 3: update_one() instead of update()
-        self.manpage.update_one({'_id': manpageid}, {'$set': {'multicommand': True}})
-=======
-    def names(self):
-        if self.manpage is not None:
-            cursor = self.manpage.find({}, {"name": 1})
-            for d in cursor:
-                yield d["_id"], d["name"]
-
-    def mappings(self):
-        if self.mapping is not None:
-            cursor = self.mapping.find({}, {"src": 1})
-            for d in cursor:
-                yield d["src"], d["_id"]
-
-    def setmulticommand(self, manpageid):
-        if self.manpage is not None:
-            self.manpage.update_one(
-                {"_id": manpageid}, {"$set": {"multicommand": True}}
-            )
->>>>>>> dddc90dd
+        self.manpage.update_one({'_id': manpageid}, {'$set': {'multicommand': True}})