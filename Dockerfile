<<<<<<< HEAD
FROM python:3.11

RUN apt-get update \
  && apt-get install make man-db -y \
  && apt-get clean
=======
FROM python:3.13-alpine

RUN addgroup -S appuser && adduser -S appuser -G appuser
>>>>>>> dddc90dd

RUN apk add --no-cache make curl perl man-db

<<<<<<< HEAD
RUN pip install --upgrade pip \
  && python3 --version \
  && pip install -r /tmp/requirements.txt \
  && rm -rf ~/.cache/pip/*

ADD ./ /opt/webapp/
=======
>>>>>>> dddc90dd
WORKDIR /opt/webapp

COPY requirements.txt .
RUN pip install --no-cache-dir -r requirements.txt

COPY . .
RUN touch /opt/webapp/application.log && chown -R appuser:appuser /opt/webapp

USER appuser

HEALTHCHECK CMD curl -f http://localhost:5000/ || exit 1

EXPOSE 5000
CMD ["make", "serve"]<|MERGE_RESOLUTION|>--- conflicted
+++ resolved
@@ -1,26 +1,9 @@
-<<<<<<< HEAD
-FROM python:3.11
-
-RUN apt-get update \
-  && apt-get install make man-db -y \
-  && apt-get clean
-=======
 FROM python:3.13-alpine
 
 RUN addgroup -S appuser && adduser -S appuser -G appuser
->>>>>>> dddc90dd
 
 RUN apk add --no-cache make curl perl man-db
 
-<<<<<<< HEAD
-RUN pip install --upgrade pip \
-  && python3 --version \
-  && pip install -r /tmp/requirements.txt \
-  && rm -rf ~/.cache/pip/*
-
-ADD ./ /opt/webapp/
-=======
->>>>>>> dddc90dd
 WORKDIR /opt/webapp
 
 COPY requirements.txt .
