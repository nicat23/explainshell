--- conflicted
+++ resolved
@@ -1,9 +1,3 @@
-<<<<<<< HEAD
-tests:
-	pytest -q
-
-=======
->>>>>>> dddc90dd
 serve:
 	python runserver.py
 
